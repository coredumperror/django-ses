--- conflicted
+++ resolved
@@ -9,11 +9,7 @@
 
 
 # When changing this, remember to change it in setup.py
-<<<<<<< HEAD
 VERSION = (0, "5alpha", 0)
-=======
-VERSION = (0, "4", "1", )
->>>>>>> f97f1779
 __version__ = '.'.join([str(x) for x in VERSION])
 __author__ = 'Harry Marr'
 __all__ = ('SESBackend',)
